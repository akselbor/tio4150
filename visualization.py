import numpy as np
import pandas as pd
import plotly.graph_objects as go
from geopy.geocoders import Nominatim
import plotly.express as px


coordinates = {'Boden': (65.833333, 21.666667),
               'Borås': (57.7210839, 12.9407407),
               'Eskilstuna': (59.3717379, 16.5051474),
               'Falun': (60.6070068, 15.6323059),
               'Gävle': (60.6750132, 17.1467019),
               'Göteborg': (57.7072326, 11.9670171),
               'Halmstad': (56.6739826, 12.8574827),
               'Haparanda': (65.833333, 24.1),
               'Helsingborg': (56.0441984, 12.7040684),
               'Hudiksvall': (61.7281607, 17.105575),
               'Jönköping': (57.7825634, 14.165719),
               'Kalmar': (57.02784235, 16.575243899947836),
               'Karlskrona': (56.1621073, 15.5866422),
               'Karlstad': (59.3809146, 13.5027631),
               'Kiruna': (67.8550724, 20.2255482),
               'Kristianstad': (56.0293778, 14.1566859),
               'Lidköping': (58.5037196, 13.1576427),
               'Linköping': (58.4098135, 15.6245252),
               'Luleå': (65.5831187, 22.1459535),
               'Malmö': (55.6052931, 13.0001566),
               'Motala': (58.5420395, 15.041261),
               'Norrköping': (58.5909124, 16.1903511),
               'Nyköping': (58.7545409, 17.0120656),
               'Sandviken': (60.619422, 16.7724214),
               'Skellefteå': (64.7520185, 20.959339),
               'Skövde': (58.3898453, 13.8443792),
               'Stockholm': (59.3251172, 18.0710935),
               'Sundsvall': (62.3907552, 17.3071024),
               'Trelleborg': (55.37592, 13.1461522),
               'Uddevalla': (58.3490555, 11.9382855),
               'Umeå': (63.8256568, 20.2630745),
               'Uppsala': (59.8586126, 17.6387436),
               'Varberg': (57.1057412, 12.2502949),
               'Vetlanda': (57.36554305, 15.167830505066155),
               'Vänersborg': (58.3811988, 12.3226877),
               'Västervik': (57.7594186, 16.6385035),
               'Västerås': (59.6110992, 16.5463679),
               'Växjö': (56.8787183, 14.8094385),
               'Örebro': (59.2747287, 15.2151181),
               'Örnsköldsvik': (63.2888613, 18.7160209),
               'Östersund': (63.1793655, 14.6357061)}

df_cities = pd.DataFrame.from_dict(coordinates, orient='index', columns=["Latitude", "Longitude"])
df_cities = df_cities.reset_index().rename(columns={'index': "City"})

def add_edge_to_df(df_cities, df_edges, from_city, to_city):
    start_lon = df_cities[df_cities['City'] == from_city]['Longitude'].iloc[0]
    start_lat = df_cities[df_cities['City'] == from_city]['Latitude'].iloc[0]
    end_lon = df_cities[df_cities['City'] == to_city]['Longitude'].iloc[0]
    end_lat = df_cities[df_cities['City'] == to_city]['Latitude'].iloc[0]

    df_edges = df_edges.append({'start_lat': start_lat, 'start_lon': start_lon,
                               'end_lat': end_lat, 'end_lon': end_lon}, ignore_index=True)
    return df_edges


<<<<<<< HEAD
def show(city_col, sol):
    number_of_cities = len(city_col)
    df_cities = pd.DataFrame.from_dict(
        coordinates, orient='index', columns=["Latitude", "Longitude"])
    df_cities = df_cities.reset_index().rename(columns={'index': "City"})
    df_cities = df_cities.iloc[:number_of_cities]
    df_sol = df_sol = pd.DataFrame(sol)
=======
def show(city_sol, edge_sol):

    city_sol = pd.concat([df_cities, city_sol], axis=1, join='inner')
    
>>>>>>> d28364b8

    # Build df with edges from - to coordinates
    df_edges = pd.DataFrame(
        columns=['start_lat', 'start_lon', 'end_lat', 'end_lon'])
    for index, row in edge_sol.iterrows():

        df_edges = add_edge_to_df(df_cities, df_edges, row['From'], row['To'])

    
    fig = go.Figure()

    # draw edges
    for i in range(len(df_edges)):
        if edge_sol.iloc[i]['Type'] == 'CORE':
            color='red'
        else:
            color = 'blue'
       
        fig.add_trace(
            go.Scattermapbox(
                lon=[df_edges['start_lon'][i], df_edges['end_lon'][i]],
                lat=[df_edges['start_lat'][i], df_edges['end_lat'][i]],
                mode='markers+lines',
                line=dict(width=3, color=color),
                opacity=0.7
            )
        )

    # draw cities
    for i in range(len(city_sol)):
        if city_sol['IsControlCenter'][i]:
            text = city_sol['Name'][i] + ' is control center'
            color = 'green'
            size = 8
        else:
            text = city_sol['Name'][i]
            color = 'red'
            size = 4

        ingoing = round(city_sol['IngoingFlow'][i], 1)
        outgoing = round(city_sol['OutgoingFlow'][i], 1)
        
        text += ', Ingoing flow: ' + str(ingoing)
        text += ', Outgoing flow: ' + str(outgoing)
        fig.add_trace(go.Scattermapbox(

            lon=[city_sol['Longitude'][i]],
            lat=[city_sol['Latitude'][i]],
            hoverinfo='text',
            text=text,
            mode='markers',
            marker=dict(
                size=size,
                color=color,
            )))

    fig.update_layout(
        title_text='Automax',
        margin={'l': 0, 't': 0, 'b': 0, 'r': 0},
        mapbox={
            'center': {'lon': 10, 'lat': 10},
            'style': "carto-positron",
            'center': {'lon': -20, 'lat': -20},
            'zoom': 1},
        autosize=False,
        width=1000,
        height=1000,
        showlegend=False,)

    fig.show()<|MERGE_RESOLUTION|>--- conflicted
+++ resolved
@@ -47,8 +47,10 @@
                'Örnsköldsvik': (63.2888613, 18.7160209),
                'Östersund': (63.1793655, 14.6357061)}
 
-df_cities = pd.DataFrame.from_dict(coordinates, orient='index', columns=["Latitude", "Longitude"])
+df_cities = pd.DataFrame.from_dict(
+    coordinates, orient='index', columns=["Latitude", "Longitude"])
 df_cities = df_cities.reset_index().rename(columns={'index': "City"})
+
 
 def add_edge_to_df(df_cities, df_edges, from_city, to_city):
     start_lon = df_cities[df_cities['City'] == from_city]['Longitude'].iloc[0]
@@ -61,20 +63,9 @@
     return df_edges
 
 
-<<<<<<< HEAD
-def show(city_col, sol):
-    number_of_cities = len(city_col)
-    df_cities = pd.DataFrame.from_dict(
-        coordinates, orient='index', columns=["Latitude", "Longitude"])
-    df_cities = df_cities.reset_index().rename(columns={'index': "City"})
-    df_cities = df_cities.iloc[:number_of_cities]
-    df_sol = df_sol = pd.DataFrame(sol)
-=======
 def show(city_sol, edge_sol):
 
     city_sol = pd.concat([df_cities, city_sol], axis=1, join='inner')
-    
->>>>>>> d28364b8
 
     # Build df with edges from - to coordinates
     df_edges = pd.DataFrame(
@@ -83,16 +74,15 @@
 
         df_edges = add_edge_to_df(df_cities, df_edges, row['From'], row['To'])
 
-    
     fig = go.Figure()
 
     # draw edges
     for i in range(len(df_edges)):
         if edge_sol.iloc[i]['Type'] == 'CORE':
-            color='red'
+            color = 'red'
         else:
             color = 'blue'
-       
+
         fig.add_trace(
             go.Scattermapbox(
                 lon=[df_edges['start_lon'][i], df_edges['end_lon'][i]],
@@ -116,7 +106,7 @@
 
         ingoing = round(city_sol['IngoingFlow'][i], 1)
         outgoing = round(city_sol['OutgoingFlow'][i], 1)
-        
+
         text += ', Ingoing flow: ' + str(ingoing)
         text += ', Outgoing flow: ' + str(outgoing)
         fig.add_trace(go.Scattermapbox(
